from rootpy.io import File
from rootpy.cut import Cut
from rootpy.dataset import Treeset
import uuid
import os
from array import array
import metadata
import re
import warnings
import ROOT

SAMPLE_REGEX = re.compile("^(?P<name>[^(]+)(?:\((?P<type>[^)]+)\))?$")

class DataManager(object):
    
    def __init__(self, verbose = False):
        
        self.verbose = verbose
        self.coreData = None
        self.coreDataName = None
        self.pluggedData = None
        self.pluggedDataName = None
        self.friendFiles = {}
        self.scratchFileName = "%s.root"% uuid.uuid4().hex
        self.scratchFile = File(self.scratchFileName,"recreate")
        ROOT.gROOT.GetListOfFiles().Remove(self.scratchFile)
        self.variables = None
        self.objects = None
        self.datasets = None
    
    def __del__(self):
        
        self.scratchFile.Close()
        os.remove(self.scratchFileName)
        if self.coreData:
            self.coreData.Close()
        if self.pluggedData:
            self.pluggedData.Close()
        for file in self.friendFiles.values():
            file.Close()
    
    def load(self, filename):
        
        if self.verbose: print "loading %s"%filename
        data = File(filename)
        if data:
            if self.coreData:
                self.coreData.Close()
            self.coreData = data
            self.coreDataName = filename
            varmeta = data.Get("variables.yml")
            if varmeta:
                self.variables = metadata.load(varmeta.GetTitle())
            else:
                warnings.warn("no variable metadata found")
            datasetmeta = data.Get("datasets.yml")
            if datasetmeta:
                self.datasets = metadata.load(datasetmeta.GetTitle())
            else:
                warnings.warn("no datasets metadata found")
            objectmeta = data.Get("trees.yml")
            if objectmeta:
                self.objects = metadata.load(objectmeta.GetTitle())
            else:
                warnings.warn("no trees metadata found")
        else:
            print "Could not open %s"%filename
    
    def plug(self, filename):
       
        if not self.coreData:
            print "Cannot plug in supplementary data with no core data!"
            return
        if not filename:
            if self.pluggedData:
                self.pluggedData.Close()
            self.pluggedData = None
            self.pluggedDataName = None
        else:
            if self.verbose: print "plugging in %s"%filename
            data = File(filename)
            if data:
                if self.pluggedData:
                    self.pluggedData.Close()
                self.pluggedData = data
                self.pluggedDataName = filename
            else:
                print "Could not open %s"%filename
         
    def get_object_by_name(self,name):
        
        for file,filename in [(self.pluggedData,self.pluggedDataName), (self.coreData,self.coreDataName)]:
            if file:
                object = file.Get(name)
                if object:
                    return (object,filename)
        return (None,None)
             
    def normalize_weights(self,trees,norm=1.):
        
        totalWeight = 0.
        for tree in trees:
            totalWeight += tree.GetWeight()
        for tree in trees:
            tree.SetWeight(norm*tree.GetWeight()/totalWeight)
    
    def get_tree(self, treepath, maxEntries=-1, fraction=-1, cuts=None):
        
        if cuts == None:
            cuts = Cut("")
        if self.verbose: print "Fetching tree %s..."%treepath
        inFile = None
        filename = ""
        tmpTree = None
        tree,filename = self.get_object_by_name(treepath)
        if not tree:
            if self.verbose: print "Tree %s not found!"%treepath
            return None
        friends = tree.GetListOfFriends()
        if friends:
            if len(friends) > 0 and self.verbose:
                print "Warning! ROOT does not play nice with friends where cuts are involved!"
            if len(friends) == 1:
                if self.verbose:
                    print "Since this tree has one friend, I will assume that it's friend is the core data (read-only) and you want that tree instead"
                    print "where cuts may refer to branches in this tree"
                tmpTree = tree
                friendTreeName = friends[0].GetTreeName()
                if self.friendFiles.has_key(friends[0].GetTitle()):
                    friendTreeFile = self.friendFiles[friends[0].GetTitle()]
                else:
                    friendTreeFile = File(friends[0].GetTitle())
                    self.friendFiles[friends[0].GetTitle()] = friendTreeFile
                filename = friends[0].GetTitle()
                tree = friendTreeFile.Get(friendTreeName)
                tree.AddFriend(tmpTree)
            elif len(friends) > 1 and self.verbose:
                print "Warning! This tree has multiple friends!"
        if cuts:
            print "Applying cuts %s"%cuts
            if friends:
                if len(friends) > 1 and self.verbose:
                    print "Warning: applying cuts on tree with multiple friends is not safely implemented yet"
            self.scratchFile.cd()
            tree = tree.CopyTree(str(cuts))
        originalNumEntries = tree.GetEntries()
        if fraction > -1.:
            entries = tree.GetEntries()
            if self.verbose: print "Extracting %.1f%% of the tree which contains %i entries."% (fraction*100., entries)
            newEntries = int(fraction*entries)
            self.scratchFile.cd()
            tree = tree.CloneTree(newEntries)
        elif maxEntries > -1 and tree.GetEntries() > maxEntries:
            if self.verbose:
                print "Number of entries in tree exceeds maximum allowed by user: %i"% maxEntries
                print "Extracting %i of %i total entries"% (maxEntries, tree.GetEntries())
            self.scratchFile.cd()
            tree = tree.CloneTree(maxEntries)
        finalNumEntries = tree.GetEntries()
        if finalNumEntries > 0 and originalNumEntries != finalNumEntries:
            tree.SetWeight(tree.GetWeight()*float(originalNumEntries)/float(finalNumEntries))
        if self.verbose: print "Found %s with %i entries and weight %e"%(treepath, tree.GetEntries(), tree.GetWeight())
        if cuts:
            tree.SetName("%s:%s"% (tree.GetName(), cuts))
        return tree
    
    def get_sample(self, samplestring, treetype=None, cuts=None, maxEntries=-1, fraction=-1):
       
        if self.datasets is None or self.objects is None or self.variables is None:
            return None
        properties = {}
        if '|' in samplestring:
            tokens = samplestring.split('|')
            samplestring,propertystrings = tokens[0],'|'.join(tokens[1:])
            for property in propertystrings.split(':'):
                tokens = property.split('=')
                key = tokens[0]
                value = '='.join(tokens[1:])
                properties[key] = value
        else:
            formatstring = None
<<<<<<< HEAD
        samplestrings = samplestring.split('+')
        samples = []
        for string in samplestrings:
            sample_match = re.match(SAMPLE_REGEX, string)
            if not sample_match:
                raise SyntaxError("%s is not valid sample syntax"% string)
            samplename = sample_match.group('name')
            sampletype = sample_match.group('type')
            if sampletype is None and treetype is None:
                if self.objects.has_key('default'):
                    sampletype = self.objects['default']
                elif len(self.objects) is 1:
                    sampletype = self.objects.values()[0]
                else:
                    raise ValueError("No sample type specified yet no default exists")
            elif (treetype is not None) and (sampletype is not None) and (sampletype != treetype):
                raise ValueError("Conflicting sample types specified: %s and %s"% (sampletype, treetype))
            elif sampletype is None and treetype is not None:
                sampletype = treetype
            if sampletype not in self.objects.keys() and sampletype != 'default':
                raise ValueError("sample type %s is not defined"% sampletype)
            elif sampletype == 'default':
                raise ValueError("sample type cannot be 'default'")
            tree_paths, label, datatype, classtype = metadata.find_sample(samplename, sampletype, self.datasets, self.objects)
            trees = []
            for treepath in tree_paths:
                if self.verbose: print "==========================================================="
                trees.append(self.get_tree(treepath, maxEntries=maxEntries, fraction=fraction, cuts=cuts))
            for tree in trees:
                if tree is None:
                    raise RuntimeError("sample %s was not found"% samplename)
                # set aliases
                for branch in self.objects[sampletype]:
                    if tree.GetBranch(branch):
                        if self.variables.has_key(branch):
                            if self.variables[branch].has_key('alias'):
                                tree.SetAlias(self.variables[branch]['alias'],branch)
                        else:
                            warnings.warn("branch listed for tree type %s is not listed in variables.yml"% sampletype, RuntimeWarning)
                    #else:
                    #    warnings.warn("branch %s does not exist in tree %s"% (branch, tree.GetName()), RuntimeWarning)
            samples.append(
                Treeset(
                    name = samplename,
                    title = label,
                    datatype = datatype,
                    classtype = classtype,
                    trees = trees,
                    weight = 1.,
                    meta = self.variables,
                    properties = properties
                    )
                )
        return samples
=======
        
        sample_match = re.match(SAMPLE_REGEX, samplestring)
        if not sample_match:
            raise SyntaxError("%s is not valid sample syntax"% samplestring)
        samplename = sample_match.group('name')
        sampletype = sample_match.group('type')
        if sampletype is None and treetype is None:
            if self.objects.has_key('default'):
                sampletype = self.objects['default']
            elif len(self.objects) is 1:
                sampletype = self.objects.values()[0]
            else:
                raise ValueError("No sample type specified yet no default exists")
        elif (treetype is not None) and (sampletype is not None) and (sampletype != treetype):
            raise ValueError("Conflicting sample types specified: %s and %s"% (sampletype, treetype))
        elif sampletype is None and treetype is not None:
            sampletype = treetype
        if sampletype not in self.objects.keys() and sampletype != 'default':
            raise ValueError("sample type %s is not defined"% sampletype)
        elif sampletype == 'default':
            raise ValueError("sample type cannot be 'default'")
        tree_paths, label, datatype, classtype = metadata.find_sample(samplename, sampletype, self.datasets, self.objects)
        trees = []
        for treepath in tree_paths:
            if self.verbose: print "==========================================================="
            trees.append(self.get_tree(treepath, maxEntries=maxEntries, fraction=fraction, cuts=cuts))
        for tree in trees:
            if tree is None:
                raise RuntimeError("sample %s was not found"% samplename)
            # set aliases
            for branch in self.objects[sampletype]:
                if tree.GetBranch(branch):
                    if self.variables.has_key(branch):
                        if self.variables[branch].has_key('alias'):
                            tree.SetAlias(self.variables[branch]['alias'],branch)
                    else:
                        warnings.warn("branch listed for tree type %s is not listed in variables.yml"% sampletype, RuntimeWarning)
                #else:
                #    warnings.warn("branch %s does not exist in tree %s"% (branch, tree.GetName()), RuntimeWarning)
        return Treeset(name = samplename,
                       title = label,
                       datatype = datatype,
                       classtype = classtype,
                       trees = trees,
                       weight = 1.,
                       meta = self.variables,
                       properties = properties)
>>>>>>> 0d27ff07
<|MERGE_RESOLUTION|>--- conflicted
+++ resolved
@@ -179,63 +179,6 @@
                 properties[key] = value
         else:
             formatstring = None
-<<<<<<< HEAD
-        samplestrings = samplestring.split('+')
-        samples = []
-        for string in samplestrings:
-            sample_match = re.match(SAMPLE_REGEX, string)
-            if not sample_match:
-                raise SyntaxError("%s is not valid sample syntax"% string)
-            samplename = sample_match.group('name')
-            sampletype = sample_match.group('type')
-            if sampletype is None and treetype is None:
-                if self.objects.has_key('default'):
-                    sampletype = self.objects['default']
-                elif len(self.objects) is 1:
-                    sampletype = self.objects.values()[0]
-                else:
-                    raise ValueError("No sample type specified yet no default exists")
-            elif (treetype is not None) and (sampletype is not None) and (sampletype != treetype):
-                raise ValueError("Conflicting sample types specified: %s and %s"% (sampletype, treetype))
-            elif sampletype is None and treetype is not None:
-                sampletype = treetype
-            if sampletype not in self.objects.keys() and sampletype != 'default':
-                raise ValueError("sample type %s is not defined"% sampletype)
-            elif sampletype == 'default':
-                raise ValueError("sample type cannot be 'default'")
-            tree_paths, label, datatype, classtype = metadata.find_sample(samplename, sampletype, self.datasets, self.objects)
-            trees = []
-            for treepath in tree_paths:
-                if self.verbose: print "==========================================================="
-                trees.append(self.get_tree(treepath, maxEntries=maxEntries, fraction=fraction, cuts=cuts))
-            for tree in trees:
-                if tree is None:
-                    raise RuntimeError("sample %s was not found"% samplename)
-                # set aliases
-                for branch in self.objects[sampletype]:
-                    if tree.GetBranch(branch):
-                        if self.variables.has_key(branch):
-                            if self.variables[branch].has_key('alias'):
-                                tree.SetAlias(self.variables[branch]['alias'],branch)
-                        else:
-                            warnings.warn("branch listed for tree type %s is not listed in variables.yml"% sampletype, RuntimeWarning)
-                    #else:
-                    #    warnings.warn("branch %s does not exist in tree %s"% (branch, tree.GetName()), RuntimeWarning)
-            samples.append(
-                Treeset(
-                    name = samplename,
-                    title = label,
-                    datatype = datatype,
-                    classtype = classtype,
-                    trees = trees,
-                    weight = 1.,
-                    meta = self.variables,
-                    properties = properties
-                    )
-                )
-        return samples
-=======
-        
         sample_match = re.match(SAMPLE_REGEX, samplestring)
         if not sample_match:
             raise SyntaxError("%s is not valid sample syntax"% samplestring)
@@ -281,5 +224,4 @@
                        trees = trees,
                        weight = 1.,
                        meta = self.variables,
-                       properties = properties)
->>>>>>> 0d27ff07
+                       properties = properties)