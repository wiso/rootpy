#!/usr/bin/env python

# Place current directory at the front of PYTHONPATH
import sys
sys.path.insert(0,'.')

from rootpy import pkginfo
from distutils.core import setup
from distutils.command.install_data import install_data
from glob import glob
import os
import re

# generates files using templates and install them
class install_data_pyroot (install_data):

    def initialize_options (self):
        install_data.initialize_options (self)
        self.prefix = None
        self.root   = None
        self.install_purelib = None
        self.install_scripts = None

    def finalize_options (self):
        # set install_purelib
        self.set_undefined_options('install',
                                   ('prefix','prefix'))
        self.set_undefined_options('install',
                                   ('root','root'))
        self.set_undefined_options('install',
                                   ('install_purelib','install_purelib'))
        self.set_undefined_options('install',
                                   ('install_scripts','install_scripts'))
                                            
    def run (self):
        rpmInstall = False
        # set install_dir
        if self.install_dir == None:
            if self.root != None:
                # rpm
                self.install_dir = self.root
                rpmInstall = True
            else:
                # sdist
                self.install_dir = self.prefix
        self.install_dir = os.path.expanduser(self.install_dir)
        self.install_dir = os.path.abspath(self.install_dir)
        # remove /usr for bdist/bdist_rpm
        match = re.search('(build/[^/]+/dumb)/usr',self.install_dir)
        if match != None:
            self.install_dir = re.sub(match.group(0),match.group(1),self.install_dir)
        # remove /var/tmp/*-buildroot for bdist_rpm
        match = re.search('(/var/tmp/.*-buildroot)/usr',self.install_dir)
        if match != None:
            self.install_dir = re.sub(match.group(0),match.group(1),self.install_dir)
        # create tmp area
        tmpDir = 'build/tmp'
        self.mkpath(tmpDir)
        new_data_files = []
        for destDir,dataFiles in self.data_files:
            newFilesList = []
            for srcFile in dataFiles:
                print srcFile
                # dest filename
                destFile = re.sub('\.template$','',srcFile)
                destFile = destFile.split('/')[-1]
                destFile = '%s/%s' % (tmpDir,destFile)
                # open src
                inFile = open(srcFile)
                # read
                filedata=inFile.read()
                # close
                inFile.close()
                # replace patterns
                for item in re.findall('@@([^@]+)@@',filedata):
                    if not hasattr(self,item):
                        raise RuntimeError,'unknown pattern %s in %s' % (item,srcFile)
                    # get pattern
                    patt = getattr(self,item)
                    # convert to absolute path
                    if item.startswith('install'):
                        patt = os.path.abspath(patt)
                    # remove build/*/dump for bdist
                    patt = re.sub('build/[^/]+/dumb','',patt)
                    # remove /var/tmp/*-buildroot for bdist_rpm
                    patt = re.sub('/var/tmp/.*-buildroot','',patt)
                    # replace
                    filedata = filedata.replace('@@%s@@' % item, patt)
                # write to dest
                oFile = open(destFile,'w')
                oFile.write(filedata)
                oFile.close()
                # append
                newFilesList.append(destFile)
            # replace dataFiles to install generated file
            new_data_files.append((destDir,newFilesList))
        # install
        self.data_files = new_data_files
        install_data.run(self)

setup(name='rootpy',
      version=pkginfo.__RELEASE__,
      description='ROOT utilities',
      author='Noel Dawe',
      author_email='noel.dawe@cern.ch',
      url='http://noeldawe.github.com/rootpy',
      packages=['rootpy'],
<<<<<<< HEAD
      requires=['ROOT', 'multiprocessing', 'yaml', 'matplotlib', 'numpy', 'scipy', 'lxml'],
=======
      requires=['ROOT', 'multiprocessing', 'yaml', 'matplotlib', 'numpy'],
>>>>>>> 7326beb4
      scripts=glob('scripts/*'),
      data_files = [('etc', glob('templates/*'))],
      cmdclass={'install_data': install_data_pyroot},
     )
<|MERGE_RESOLUTION|>--- conflicted
+++ resolved
@@ -105,11 +105,7 @@
       author_email='noel.dawe@cern.ch',
       url='http://noeldawe.github.com/rootpy',
       packages=['rootpy'],
-<<<<<<< HEAD
-      requires=['ROOT', 'multiprocessing', 'yaml', 'matplotlib', 'numpy', 'scipy', 'lxml'],
-=======
       requires=['ROOT', 'multiprocessing', 'yaml', 'matplotlib', 'numpy'],
->>>>>>> 7326beb4
       scripts=glob('scripts/*'),
       data_files = [('etc', glob('templates/*'))],
       cmdclass={'install_data': install_data_pyroot},
