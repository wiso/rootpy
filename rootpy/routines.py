--- conflicted
+++ resolved
@@ -294,11 +294,7 @@
         textlabels = []
 
     if pad is None:
-<<<<<<< HEAD
-        pad = ROOT.TCanvas(uuid.uuid4().hex,"Canvas",0,0,800,600)
-=======
         pad = Canvas(uuid.uuid4().hex,"Canvas",0,0,800,600)
->>>>>>> 8cbbaa6f
     
     pad.cd()
 
@@ -440,20 +436,14 @@
     for label in textlabels:
         label.Draw()
 
-<<<<<<< HEAD
-=======
     """
->>>>>>> 8cbbaa6f
     for item in pad.GetListOfPrimitives():
         if isinstance(item, ROOT.TPaveText):
             text = item.GetLine(0)
             text.SetTextFont(63)
             text.SetTextSizePixels(20)
     _hold_pointers_to_implicit_members(pad)
-<<<<<<< HEAD
-=======
     """
->>>>>>> 8cbbaa6f
     pad.Modified()
     pad.Update()
     return pad
